discard """
  output: '''true'''
"""

import hashes, tables

const
  data = {
    "34": 123456, "12": 789,
    "90": 343, "0": 34404,
    "1": 344004, "2": 344774,
    "3": 342244, "4": 3412344,
    "5": 341232144, "6": 34214544,
    "7": 3434544, "8": 344544,
    "9": 34435644, "---00": 346677844,
    "10": 34484, "11": 34474, "19": 34464,
    "20": 34454, "30": 34141244, "40": 344114,
    "50": 344490, "60": 344491, "70": 344492,
    "80": 344497}

  sorteddata = {
    "---00": 346677844,
    "0": 34404,
    "1": 344004,
    "10": 34484,
    "11": 34474,
    "12": 789,
    "19": 34464,
    "2": 344774, "20": 34454,
    "3": 342244, "30": 34141244,
    "34": 123456,
    "4": 3412344, "40": 344114,
    "5": 341232144, "50": 344490,
    "6": 34214544, "60": 344491,
    "7": 3434544, "70": 344492,
    "8": 344544, "80": 344497,
    "9": 34435644,
    "90": 343}

block tableTest1:
  var t = initTable[tuple[x, y: int], string]()
  t[(0,0)] = "00"
  t[(1,0)] = "10"
  t[(0,1)] = "01"
  t[(1,1)] = "11"
  for x in 0..1:
    for y in 0..1:
      assert t[(x,y)] == $x & $y
  assert($t ==
    "{(x: 0, y: 1): 01, (x: 0, y: 0): 00, (x: 1, y: 0): 10, (x: 1, y: 1): 11}")

block tableTest2:
  var t = initTable[string, float]()
  t["test"] = 1.2345
  t["111"] = 1.000043
  t["123"] = 1.23
  t.del("111")

  t["012"] = 67.9
  t["123"] = 1.5 # test overwriting

  assert t["123"] == 1.5
  try:
    echo t["111"] # deleted
  except KeyError:
    discard
  assert(not hasKey(t, "111"))
<<<<<<< HEAD
  assert "123" in t
  assert("111" notin t)
=======
>>>>>>> 4a471d82

  for key, val in items(data): t[key] = val.toFloat
  for key, val in items(data): assert t[key] == val.toFloat

  assert(not t.hasKeyOrPut("456", 4.0))     # test absent key
  assert t.hasKeyOrPut("012", 3.0)          # test present key
  var x = t.mgetOrPut("111", 1.5)           # test absent key
  x = x * 2
  assert x == 3.0
  x = t.mgetOrPut("test", 1.5)              # test present key
  x = x * 2
  assert x == 2 * 1.2345

block orderedTableTest1:
  var t = initOrderedTable[string, int](2)
  for key, val in items(data): t[key] = val
  for key, val in items(data): assert t[key] == val
  var i = 0
  # `pairs` needs to yield in insertion order:
  for key, val in pairs(t):
    assert key == data[i][0]
    assert val == data[i][1]
    inc(i)

  for key, val in mpairs(t): val = 99
  for val in mvalues(t): assert val == 99

block countTableTest1:
  var s = data.toTable
  var t = initCountTable[string]()
  for k in s.keys: t.inc(k)
  for k in t.keys: assert t[k] == 1
  t.inc("90", 3)
  t.inc("12", 2)
  t.inc("34", 1)
  assert t.largest()[0] == "90"

  t.sort()
  var i = 0
  for k, v in t.pairs:
    case i
    of 0: assert k == "90" and v == 4
    of 1: assert k == "12" and v == 3
    of 2: assert k == "34" and v == 2
    else: break
    inc i

block mpairsTableTest1:
  var t = initTable[string, int]()
  t["a"] = 1
  t["b"] = 2
  t["c"] = 3
  t["d"] = 4
  for k, v in t.mpairs:
    if k == "a" or k == "c":
      v = 9

  for k, v in t.pairs:
    if k == "a" or k == "c":
      assert v == 9
    else:
      assert v != 1 and v != 3

block SyntaxTest:
  var x = toTable[int, string]({:})

proc orderedTableSortTest() =
  var t = initOrderedTable[string, int](2)
  for key, val in items(data): t[key] = val
  for key, val in items(data): assert t[key] == val
  t.sort(proc (x, y: tuple[key: string, val: int]): int = cmp(x.key, y.key))
  var i = 0
  # `pairs` needs to yield in sorted order:
  for key, val in pairs(t):
    doAssert key == sorteddata[i][0]
    doAssert val == sorteddata[i][1]
    inc(i)

  # check that lookup still works:
  for key, val in pairs(t):
    doAssert val == t[key]
  # check that insert still works:
  t["newKeyHere"] = 80


orderedTableSortTest()
echo "true"
<|MERGE_RESOLUTION|>--- conflicted
+++ resolved
@@ -65,11 +65,9 @@
   except KeyError:
     discard
   assert(not hasKey(t, "111"))
-<<<<<<< HEAD
+
   assert "123" in t
   assert("111" notin t)
-=======
->>>>>>> 4a471d82
 
   for key, val in items(data): t[key] = val.toFloat
   for key, val in items(data): assert t[key] == val.toFloat
