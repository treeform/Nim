--- conflicted
+++ resolved
@@ -607,84 +607,6 @@
 proc liftCapturedVars(n: PNode; owner: PSym; d: DetectionPass;
                       c: var LiftingPass): PNode
 
-<<<<<<< HEAD
-proc transformYield(n: PNode; owner: PSym; d: DetectionPass;
-                    c: var LiftingPass): PNode =
-  if c.inContainer > 0:
-    localError(d.graph.config, n.info, "invalid control flow: 'yield' within a constructor")
-  let state = getStateField(d.graph, owner)
-  assert state != nil
-  assert state.typ != nil
-  assert state.typ.n != nil
-  inc state.typ.n.sons[1].intVal
-  let stateNo = state.typ.n.sons[1].intVal
-
-  var stateAsgnStmt = newNodeI(nkAsgn, n.info)
-  stateAsgnStmt.add(rawIndirectAccess(newSymNode(getEnvParam(owner)),
-                    state, n.info))
-  stateAsgnStmt.add(newIntTypeNode(nkIntLit, stateNo,
-                    getSysType(d.graph, n.info, tyInt)))
-
-  var retStmt = newNodeI(nkReturnStmt, n.info)
-  if n.sons[0].kind != nkEmpty:
-    var a = newNodeI(nkAsgn, n.sons[0].info)
-    var retVal = liftCapturedVars(n.sons[0], owner, d, c)
-    addSon(a, newSymNode(getClosureIterResult(d.graph, owner)))
-    addSon(a, retVal)
-    retStmt.add(a)
-  else:
-    retStmt.add(newNodeI(nkEmpty, n.info))
-
-  var stateLabelStmt = newNodeI(nkState, n.info)
-  stateLabelStmt.add(newIntTypeNode(nkIntLit, stateNo,
-                     getSysType(d.graph, n.info, tyInt)))
-
-  result = newNodeI(nkStmtList, n.info)
-  result.add(stateAsgnStmt)
-  result.add(retStmt)
-  result.add(stateLabelStmt)
-
-proc transformReturn(n: PNode; owner: PSym; d: DetectionPass;
-                     c: var LiftingPass): PNode =
-  let state = getStateField(d.graph, owner)
-  result = newNodeI(nkStmtList, n.info)
-  var stateAsgnStmt = newNodeI(nkAsgn, n.info)
-  stateAsgnStmt.add(rawIndirectAccess(newSymNode(getEnvParam(owner)),
-                    state, n.info))
-  stateAsgnStmt.add(newIntTypeNode(nkIntLit, -1, getSysType(d.graph, n.info, tyInt)))
-  result.add(stateAsgnStmt)
-  result.add(n)
-
-proc wrapIterBody(g: ModuleGraph; n: PNode; owner: PSym): PNode =
-  if not owner.isIterator: return n
-  when false:
-    # unfortunately control flow is still convoluted and we can end up
-    # multiple times here for the very same iterator. We shield against this
-    # with some rather primitive check for now:
-    if n.kind == nkStmtList and n.len > 0:
-      if n.sons[0].kind == nkGotoState: return n
-      if n.len > 1 and n[1].kind == nkStmtList and n[1].len > 0 and
-          n[1][0].kind == nkGotoState:
-        return n
-  let info = n.info
-  result = newNodeI(nkStmtList, info)
-  var gs = newNodeI(nkGotoState, info)
-  gs.add(rawIndirectAccess(newSymNode(getHiddenParam(g, owner)), getStateField(g, owner), info))
-  result.add(gs)
-  var state0 = newNodeI(nkState, info)
-  state0.add(newIntNode(nkIntLit, 0))
-  result.add(state0)
-
-  result.add(n)
-
-  var stateAsgnStmt = newNodeI(nkAsgn, info)
-  stateAsgnStmt.add(rawIndirectAccess(newSymNode(getHiddenParam(g, owner)),
-                    getStateField(g, owner), info))
-  stateAsgnStmt.add(newIntTypeNode(nkIntLit, -1, getSysType(g, info, tyInt)))
-  result.add(stateAsgnStmt)
-
-=======
->>>>>>> 76676cb7
 proc symToClosure(n: PNode; owner: PSym; d: DetectionPass;
                   c: var LiftingPass): PNode =
   let s = n.sym
