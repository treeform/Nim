#
#
#           The Nim Compiler
#        (c) Copyright 2012 Andreas Rumpf
#
#    See the file "copying.txt", included in this
#    distribution, for details about the copyright.
#

# This module implements the instantiation of generic procs.
# included from sem.nim

proc addObjFieldsToLocalScope(c: PContext; n: PNode) =
  template rec(n) = addObjFieldsToLocalScope(c, n)
  case n.kind
  of nkRecList:
    for i in countup(0, len(n)-1):
      rec n[i]
  of nkRecCase:
    if n.len > 0: rec n.sons[0]
    for i in countup(1, len(n)-1):
      if n[i].kind in {nkOfBranch, nkElse}: rec lastSon(n[i])
  of nkSym:
    let f = n.sym
    if f.kind == skField and fieldVisible(c, f):
      c.currentScope.symbols.strTableIncl(f, onConflictKeepOld=true)
      incl(f.flags, sfUsed)
      # it is not an error to shadow fields via parameters
  else: discard

proc rawPushProcCon(c: PContext, owner: PSym) =
  var x: PProcCon
  new(x)
  x.owner = owner
  x.next = c.p
  c.p = x

proc rawHandleSelf(c: PContext; owner: PSym) =
  const callableSymbols = {skProc, skFunc, skMethod, skConverter, skIterator, skMacro}
  if c.selfName != nil and owner.kind in callableSymbols and owner.typ != nil:
    let params = owner.typ.n
    if params.len > 1:
      let arg = params[1].sym
      if arg.name.id == c.selfName.id:
        c.p.selfSym = arg
        arg.flags.incl sfIsSelf
        var t = c.p.selfSym.typ.skipTypes(abstractPtrs)
        while t.kind == tyObject:
          addObjFieldsToLocalScope(c, t.n)
          if t.sons[0] == nil: break
          t = t.sons[0].skipTypes(skipPtrs)

proc pushProcCon*(c: PContext; owner: PSym) =
  rawPushProcCon(c, owner)
  rawHandleSelf(c, owner)

const
  errCannotInstantiateX = "cannot instantiate: '$1'"

iterator instantiateGenericParamList(c: PContext, n: PNode, pt: TIdTable): PSym =
  internalAssert c.config, n.kind == nkGenericParams
  for i, a in n.pairs:
    internalAssert c.config, a.kind == nkSym
    var q = a.sym
    if q.typ.kind notin {tyTypeDesc, tyGenericParam, tyStatic}+tyTypeClasses:
      continue
    let symKind = if q.typ.kind == tyStatic: skConst else: skType
    var s = newSym(symKind, q.name, getCurrOwner(c), q.info)
    s.flags = s.flags + {sfUsed, sfFromGeneric}
    var t = PType(idTableGet(pt, q.typ))
    if t == nil:
      if tfRetType in q.typ.flags:
        # keep the generic type and allow the return type to be bound
        # later by semAsgn in return type inference scenario
        t = q.typ
      else:
        localError(c.config, a.info, errCannotInstantiateX % s.name.s)
        t = errorType(c)
    elif t.kind == tyGenericParam:
      localError(c.config, a.info, errCannotInstantiateX % q.name.s)
      t = errorType(c)
    elif t.kind == tyGenericInvocation:
      #t = instGenericContainer(c, a, t)
      t = generateTypeInstance(c, pt, a, t)
      #t = ReplaceTypeVarsT(cl, t)
    s.typ = t
    if t.kind == tyStatic: s.ast = t.n
    yield s

proc sameInstantiation(a, b: TInstantiation): bool =
  if a.concreteTypes.len == b.concreteTypes.len:
    for i in 0..a.concreteTypes.high:
      if not compareTypes(a.concreteTypes[i], b.concreteTypes[i],
                          flags = {ExactTypeDescValues,
                                   ExactGcSafety}): return
    result = true

proc genericCacheGet(genericSym: PSym, entry: TInstantiation;
                     id: CompilesId): PSym =
  if genericSym.procInstCache != nil:
    for inst in genericSym.procInstCache:
      if inst.compilesId == id and sameInstantiation(entry, inst[]):
        return inst.sym

when false:
  proc `$`(x: PSym): string =
    result = x.name.s & " " & " id " & $x.id

proc freshGenSyms(n: PNode, owner, orig: PSym, symMap: var TIdTable) =
  # we need to create a fresh set of gensym'ed symbols:
  #if n.kind == nkSym and sfGenSym in n.sym.flags:
  #  if n.sym.owner != orig:
  #    echo "symbol ", n.sym.name.s, " orig ", orig, " owner ", n.sym.owner
  if n.kind == nkSym and sfGenSym in n.sym.flags: # and
    #  (n.sym.owner == orig or n.sym.owner.kind in {skPackage}):
    let s = n.sym
    var x = PSym(idTableGet(symMap, s))
    if x != nil:
      n.sym = x
    elif s.owner.kind == skPackage:
      #echo "copied this ", s.name.s
      x = copySym(s, false)
      x.owner = owner
      idTablePut(symMap, s, x)
      n.sym = x
  else:
    for i in 0 ..< safeLen(n): freshGenSyms(n.sons[i], owner, orig, symMap)

proc addParamOrResult(c: PContext, param: PSym, kind: TSymKind)

proc instantiateBody(c: PContext, n, params: PNode, result, orig: PSym) =
  if n.sons[bodyPos].kind != nkEmpty:
    let procParams = result.typ.n
    for i in 1 ..< procParams.len:
      addDecl(c, procParams[i].sym)
    maybeAddResult(c, result, result.ast)

    inc c.inGenericInst
    # add it here, so that recursive generic procs are possible:
    var b = n.sons[bodyPos]
    var symMap: TIdTable
    initIdTable symMap
    if params != nil:
      for i in 1 ..< params.len:
        let param = params[i].sym
        if sfGenSym in param.flags:
          idTablePut(symMap, params[i].sym, result.typ.n[param.position+1].sym)
    freshGenSyms(b, result, orig, symMap)
    b = semProcBody(c, b)
    b = hloBody(c, b)
<<<<<<< HEAD
    n.sons[bodyPos] = transformBody(c.module, c.features, b, result)
=======
    n.sons[bodyPos] = transformBody(c.graph, c.module, b, result)
>>>>>>> 02f01470
    #echo "code instantiated ", result.name.s
    excl(result.flags, sfForward)
    dec c.inGenericInst

proc fixupInstantiatedSymbols(c: PContext, s: PSym) =
  for i in countup(0, c.generics.len - 1):
    if c.generics[i].genericSym.id == s.id:
      var oldPrc = c.generics[i].inst.sym
      pushProcCon(c, oldPrc)
      pushOwner(c, oldPrc)
      pushInfoContext(oldPrc.info)
      openScope(c)
      var n = oldPrc.ast
      n.sons[bodyPos] = copyTree(s.getBody)
      instantiateBody(c, n, oldPrc.typ.n, oldPrc, s)
      closeScope(c)
      popInfoContext()
      popOwner(c)
      popProcCon(c)

proc sideEffectsCheck(c: PContext, s: PSym) =
  when false:
    if {sfNoSideEffect, sfSideEffect} * s.flags ==
        {sfNoSideEffect, sfSideEffect}:
      localError(s.info, errXhasSideEffects, s.name.s)

proc instGenericContainer(c: PContext, info: TLineInfo, header: PType,
                          allowMetaTypes = false): PType =
  internalAssert c.config, header.kind == tyGenericInvocation

  var
    typeMap: LayeredIdTable
    cl: TReplTypeVars

  initIdTable(cl.symMap)
  initIdTable(cl.localCache)
  initIdTable(typeMap.topLayer)
  cl.typeMap = addr(typeMap)
  cl.info = info
  cl.c = c
  cl.allowMetaTypes = allowMetaTypes

  # We must add all generic params in scope, because the generic body
  # may include tyFromExpr nodes depending on these generic params.
  # XXX: This looks quite similar to the code in matchUserTypeClass,
  # perhaps the code can be extracted in a shared function.
  openScope(c)
  let genericTyp = header.base
  for i in 0 .. (genericTyp.len - 2):
    let genParam = genericTyp[i]
    var param: PSym

    template paramSym(kind): untyped =
      newSym(kind, genParam.sym.name, genericTyp.sym, genParam.sym.info)

    if genParam.kind == tyStatic:
      param = paramSym skConst
      param.ast = header[i+1].n
      param.typ = header[i+1]
    else:
      param = paramSym skType
      param.typ = makeTypeDesc(c, header[i+1])

    # this scope was not created by the user,
    # unused params shoudn't be reported.
    param.flags.incl sfUsed
    addDecl(c, param)

  result = replaceTypeVarsT(cl, header)
  closeScope(c)

proc instantiateProcType(c: PContext, pt: TIdTable,
                         prc: PSym, info: TLineInfo) =
  # XXX: Instantiates a generic proc signature, while at the same
  # time adding the instantiated proc params into the current scope.
  # This is necessary, because the instantiation process may refer to
  # these params in situations like this:
  # proc foo[Container](a: Container, b: a.type.Item): type(b.x)
  #
  # Alas, doing this here is probably not enough, because another
  # proc signature could appear in the params:
  # proc foo[T](a: proc (x: T, b: type(x.y))
  #
  # The solution would be to move this logic into semtypinst, but
  # at this point semtypinst have to become part of sem, because it
  # will need to use openScope, addDecl, etc.
  #addDecl(c, prc)
  pushInfoContext(info)
  var typeMap = initLayeredTypeMap(pt)
  var cl = initTypeVars(c, addr(typeMap), info, nil)
  var result = instCopyType(cl, prc.typ)
  let originalParams = result.n
  result.n = originalParams.shallowCopy
  for i in 1 ..< result.len:
    # twrong_field_caching requires these 'resetIdTable' calls:
    if i > 1:
      resetIdTable(cl.symMap)
      resetIdTable(cl.localCache)
    result.sons[i] = replaceTypeVarsT(cl, result.sons[i])
    propagateToOwner(result, result.sons[i])
    internalAssert c.config, originalParams[i].kind == nkSym
    when true:
      let oldParam = originalParams[i].sym
      let param = copySym(oldParam)
      param.owner = prc
      param.typ = result.sons[i]
      if oldParam.ast != nil:
        param.ast = fitNode(c, param.typ, oldParam.ast, oldParam.ast.info)

      # don't be lazy here and call replaceTypeVarsN(cl, originalParams[i])!
      result.n.sons[i] = newSymNode(param)
      addDecl(c, param)
    else:
      let param = replaceTypeVarsN(cl, originalParams[i])
      result.n.sons[i] = param
      param.sym.owner = prc
      addDecl(c, result.n.sons[i].sym)

  resetIdTable(cl.symMap)
  resetIdTable(cl.localCache)
  result.sons[0] = replaceTypeVarsT(cl, result.sons[0])
  result.n.sons[0] = originalParams[0].copyTree
  if result.sons[0] != nil:
    propagateToOwner(result, result.sons[0])

  eraseVoidParams(result)
  skipIntLiteralParams(result)

  prc.typ = result
  popInfoContext()

proc generateInstance(c: PContext, fn: PSym, pt: TIdTable,
                      info: TLineInfo): PSym =
  ## Generates a new instance of a generic procedure.
  ## The `pt` parameter is a type-unsafe mapping table used to link generic
  ## parameters to their concrete types within the generic instance.
  # no need to instantiate generic templates/macros:
  internalAssert c.config, fn.kind notin {skMacro, skTemplate}
  # generates an instantiated proc
  if c.instCounter > 1000: internalError(c.config, fn.ast.info, "nesting too deep")
  inc(c.instCounter)
  # careful! we copy the whole AST including the possibly nil body!
  var n = copyTree(fn.ast)
  # NOTE: for access of private fields within generics from a different module
  # we set the friend module:
  c.friendModules.add(getModule(fn))
  let oldMatchedConcept = c.matchedConcept
  c.matchedConcept = nil
  let oldScope = c.currentScope
  while not isTopLevel(c): c.currentScope = c.currentScope.parent
  result = copySym(fn, false)
  incl(result.flags, sfFromGeneric)
  result.owner = fn
  result.ast = n
  pushOwner(c, result)

  openScope(c)
  let gp = n.sons[genericParamsPos]
  internalAssert c.config, gp.kind != nkEmpty
  n.sons[namePos] = newSymNode(result)
  pushInfoContext(info)
  var entry = TInstantiation.new
  entry.sym = result
  # we need to compare both the generic types and the concrete types:
  # generic[void](), generic[int]()
  # see ttypeor.nim test.
  var i = 0
  newSeq(entry.concreteTypes, fn.typ.len+gp.len-1)
  for s in instantiateGenericParamList(c, gp, pt):
    addDecl(c, s)
    entry.concreteTypes[i] = s.typ
    inc i
  rawPushProcCon(c, result)
  instantiateProcType(c, pt, result, info)
  for j in 1 .. result.typ.len-1:
    entry.concreteTypes[i] = result.typ.sons[j]
    inc i
  if tfTriggersCompileTime in result.typ.flags:
    incl(result.flags, sfCompileTime)
  n.sons[genericParamsPos] = ast.emptyNode
  var oldPrc = genericCacheGet(fn, entry[], c.compilesContextId)
  if oldPrc == nil:
    # we MUST not add potentially wrong instantiations to the caching mechanism.
    # This means recursive instantiations behave differently when in
    # a ``compiles`` context but this is the lesser evil. See
    # bug #1055 (tevilcompiles).
    #if c.compilesContextId == 0:
    rawHandleSelf(c, result)
    entry.compilesId = c.compilesContextId
    fn.procInstCache.safeAdd(entry)
    c.generics.add(makeInstPair(fn, entry))
    if n.sons[pragmasPos].kind != nkEmpty:
      pragma(c, result, n.sons[pragmasPos], allRoutinePragmas)
    if isNil(n.sons[bodyPos]):
      n.sons[bodyPos] = copyTree(fn.getBody)
    if c.inGenericContext == 0:
      instantiateBody(c, n, fn.typ.n, result, fn)
    sideEffectsCheck(c, result)
    if result.magic != mSlice:
      # 'toOpenArray' is special and it is allowed to return 'openArray':
      paramsTypeCheck(c, result.typ)
  else:
    result = oldPrc
  popProcCon(c)
  popInfoContext()
  closeScope(c)           # close scope for parameters
  popOwner(c)
  c.currentScope = oldScope
  discard c.friendModules.pop()
  dec(c.instCounter)
  c.matchedConcept = oldMatchedConcept
  if result.kind == skMethod: finishMethod(c, result)<|MERGE_RESOLUTION|>--- conflicted
+++ resolved
@@ -148,11 +148,7 @@
     freshGenSyms(b, result, orig, symMap)
     b = semProcBody(c, b)
     b = hloBody(c, b)
-<<<<<<< HEAD
-    n.sons[bodyPos] = transformBody(c.module, c.features, b, result)
-=======
     n.sons[bodyPos] = transformBody(c.graph, c.module, b, result)
->>>>>>> 02f01470
     #echo "code instantiated ", result.name.s
     excl(result.flags, sfForward)
     dec c.inGenericInst
