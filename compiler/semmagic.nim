#
#
#           The Nimrod Compiler
#        (c) Copyright 2013 Andreas Rumpf
#
#    See the file "copying.txt", included in this
#    distribution, for details about the copyright.
#

# This include file implements the semantic checking for magics.
# included from sem.nim

proc semIsPartOf(c: PContext, n: PNode, flags: TExprFlags): PNode =
  var r = isPartOf(n[1], n[2])
  result = newIntNodeT(ord(r), n)
  
proc expectIntLit(c: PContext, n: PNode): int =
  let x = c.semConstExpr(c, n)
  case x.kind
  of nkIntLit..nkInt64Lit: result = int(x.intVal)
  else: localError(n.info, errIntLiteralExpected)

proc semInstantiationInfo(c: PContext, n: PNode): PNode =
  result = newNodeIT(nkPar, n.info, n.typ)
  let idx = expectIntLit(c, n.sons[1])
  let useFullPaths = expectIntLit(c, n.sons[2])
  let info = getInfoContext(idx)
  var filename = newNodeIT(nkStrLit, n.info, getSysType(tyString))
  filename.strVal = if useFullPaths != 0: info.toFullPath else: info.toFilename
  var line = newNodeIT(nkIntLit, n.info, getSysType(tyInt))
  line.intVal = toLinenumber(info)
  result.add(filename)
  result.add(line)

 
proc evalTypeTrait(trait: PNode, operand: PType, context: PSym): PNode =
  let typ = operand.skipTypes({tyTypeDesc})
  case trait.sym.name.s.normalize
  of "name":
    result = newStrNode(nkStrLit, typ.typeToString(preferName))
    result.typ = newType(tyString, context)
    result.info = trait.info
  of "arity":    
    result = newIntNode(nkIntLit, typ.n.len-1)
    result.typ = newType(tyInt, context)
    result.info = trait.info
  else:
    internalAssert false

proc semTypeTraits(c: PContext, n: PNode): PNode =
  checkMinSonsLen(n, 2)
<<<<<<< HEAD
  let t = n.sons[1].typ
  internalAssert t != nil
  if t.kind == tyTypeDesc and t.len == 0:
    result = n
  elif not containsGenericType(t):
    result = evalTypeTrait(n[0], t, getCurrOwner())
=======
  internalAssert n.sons[1].typ.kind == tyTypeDesc
  let typArg = n.sons[1].typ
  if typArg.sonsLen > 0:
    # This is either a type known to sem or a typedesc
    # param to a regular proc (again, known at instantiation)
    result = evalTypeTrait(n[0], n[1], GetCurrOwner())
>>>>>>> 72291875
  else:
    # a typedesc variable, pass unmodified to evals
    result = n

proc semOrd(c: PContext, n: PNode): PNode =
  result = n
  result.typ = makeRangeType(c, firstOrd(n.sons[1].typ),
                                lastOrd(n.sons[1].typ), n.info)

proc semBindSym(c: PContext, n: PNode): PNode =
  result = copyNode(n)
  result.add(n.sons[0])
  
  let sl = semConstExpr(c, n.sons[1])
  if sl.kind notin {nkStrLit, nkRStrLit, nkTripleStrLit}: 
    localError(n.sons[1].info, errStringLiteralExpected)
    return errorNode(c, n)
  
  let isMixin = semConstExpr(c, n.sons[2])
  if isMixin.kind != nkIntLit or isMixin.intVal < 0 or
      isMixin.intVal > high(TSymChoiceRule).int:
    localError(n.sons[2].info, errConstExprExpected)
    return errorNode(c, n)
  
  let id = newIdentNode(getIdent(sl.strVal), n.info)
  let s = qualifiedLookUp(c, id)
  if s != nil:
    # we need to mark all symbols:
    var sc = symChoice(c, id, s, TSymChoiceRule(isMixin.intVal))
    result.add(sc)
  else:
    localError(n.sons[1].info, errUndeclaredIdentifier, sl.strVal)

proc semLocals(c: PContext, n: PNode): PNode =
  var counter = 0
  var tupleType = newTypeS(tyTuple, c)
  result = newNodeIT(nkPar, n.info, tupleType)
  tupleType.n = newNodeI(nkRecList, n.info)
  # for now we skip openarrays ...
  for scope in walkScopes(c.currentScope):
    if scope == c.topLevelScope: break
    for it in items(scope.symbols):
      # XXX parameters' owners are wrong for generics; this caused some pain
      # for closures too; we should finally fix it.
      #if it.owner != c.p.owner: return result
      if it.kind in skLocalVars and
          it.typ.skipTypes({tyGenericInst, tyVar}).kind notin
            {tyVarargs, tyOpenArray, tyTypeDesc, tyStatic, tyExpr, tyStmt, tyEmpty}:

        var field = newSym(skField, it.name, getCurrOwner(), n.info)
        field.typ = it.typ.skipTypes({tyGenericInst, tyVar})
        field.position = counter
        inc(counter)

        addSon(tupleType.n, newSymNode(field))
        addSonSkipIntLit(tupleType, field.typ)
        
        var a = newSymNode(it, result.info)
        if it.typ.skipTypes({tyGenericInst}).kind == tyVar: a = newDeref(a)
        result.add(a)

proc semShallowCopy(c: PContext, n: PNode, flags: TExprFlags): PNode
proc magicsAfterOverloadResolution(c: PContext, n: PNode, 
                                   flags: TExprFlags): PNode =
  case n[0].sym.magic
  of mIsPartOf: result = semIsPartOf(c, n, flags)
  of mTypeTrait: result = semTypeTraits(c, n)
  of mAstToStr:
    result = newStrNodeT(renderTree(n[1], {renderNoComments}), n)
    result.typ = getSysType(tyString)
  of mInstantiationInfo: result = semInstantiationInfo(c, n)
  of mOrd: result = semOrd(c, n)
  of mHigh: result = semLowHigh(c, n, mHigh)
  of mShallowCopy: result = semShallowCopy(c, n, flags)
  of mNBindSym: result = semBindSym(c, n)
  of mLocals: result = semLocals(c, n)
  else: result = n
<|MERGE_RESOLUTION|>--- conflicted
+++ resolved
@@ -31,7 +31,6 @@
   line.intVal = toLinenumber(info)
   result.add(filename)
   result.add(line)
-
  
 proc evalTypeTrait(trait: PNode, operand: PType, context: PSym): PNode =
   let typ = operand.skipTypes({tyTypeDesc})
@@ -40,7 +39,7 @@
     result = newStrNode(nkStrLit, typ.typeToString(preferName))
     result.typ = newType(tyString, context)
     result.info = trait.info
-  of "arity":    
+  of "arity":
     result = newIntNode(nkIntLit, typ.n.len-1)
     result.typ = newType(tyInt, context)
     result.info = trait.info
@@ -49,21 +48,12 @@
 
 proc semTypeTraits(c: PContext, n: PNode): PNode =
   checkMinSonsLen(n, 2)
-<<<<<<< HEAD
   let t = n.sons[1].typ
-  internalAssert t != nil
-  if t.kind == tyTypeDesc and t.len == 0:
-    result = n
-  elif not containsGenericType(t):
-    result = evalTypeTrait(n[0], t, getCurrOwner())
-=======
-  internalAssert n.sons[1].typ.kind == tyTypeDesc
-  let typArg = n.sons[1].typ
-  if typArg.sonsLen > 0:
+  internalAssert t != nil and t.kind == tyTypeDesc
+  if t.sonsLen > 0:
     # This is either a type known to sem or a typedesc
     # param to a regular proc (again, known at instantiation)
-    result = evalTypeTrait(n[0], n[1], GetCurrOwner())
->>>>>>> 72291875
+    result = evalTypeTrait(n[0], t, GetCurrOwner())
   else:
     # a typedesc variable, pass unmodified to evals
     result = n
