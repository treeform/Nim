#
#
#            Nim's Runtime Library
#        (c) Copyright 2015 Dominik Picheta
#
#    See the file "copying.txt", included in this
#    distribution, for details about the copyright.
#

## This module implements a high-level asynchronous sockets API based on the
## asynchronous dispatcher defined in the ``asyncdispatch`` module.
##
## SSL
## ---
##
## SSL can be enabled by compiling with the ``-d:ssl`` flag.
##
## You must create a new SSL context with the ``newContext`` function defined
## in the ``net`` module. You may then call ``wrapSocket`` on your socket using
## the newly created SSL context to get an SSL socket.
##
## Examples
## --------
##
## Chat server
## ^^^^^^^^^^^
##
## The following example demonstrates a simple chat server.
##
## .. code-block::nim
##
##   import asyncnet, asyncdispatch
##
##   var clients {.threadvar.}: seq[AsyncSocket]
##
##   proc processClient(client: AsyncSocket) {.async.} =
##     while true:
##       let line = await client.recvLine()
##       for c in clients:
##         await c.send(line & "\c\L")
##
##   proc serve() {.async.} =
##     clients = @[]
##     var server = newAsyncSocket()
##     server.bindAddr(Port(12345))
##     server.listen()
##
##     while true:
##       let client = await server.accept()
##       clients.add client
##
##       asyncCheck processClient(client)
##
##   asyncCheck serve()
##   runForever()
##

import asyncdispatch
import rawsockets
import net
import os

export SOBool

when defined(ssl):
  import openssl

type
  # TODO: I would prefer to just do:
  # AsyncSocket* {.borrow: `.`.} = distinct Socket. But that doesn't work.
  AsyncSocketDesc  = object
    fd: SocketHandle
    closed: bool ## determines whether this socket has been closed
    case isBuffered: bool ## determines whether this socket is buffered.
    of true:
      buffer: array[0..BufferSize, char]
      currPos: int # current index in buffer
      bufLen: int # current length of buffer
    of false: nil
    case isSsl: bool
    of true:
      when defined(ssl):
        sslHandle: SslPtr
        sslContext: SslContext
        bioIn: BIO
        bioOut: BIO
    of false: nil
  AsyncSocket* = ref AsyncSocketDesc

{.deprecated: [PAsyncSocket: AsyncSocket].}

# TODO: Save AF, domain etc info and reuse it in procs which need it like connect.

<<<<<<< HEAD
proc newAsyncSocket*(fd: AsyncFD, isBuff: bool): AsyncSocket =
=======
proc newAsyncSocket*(fd: TAsyncFD, buffered = true): AsyncSocket =
>>>>>>> af07db28
  ## Creates a new ``AsyncSocket`` based on the supplied params.
  assert fd != osInvalidSocket.AsyncFD
  new(result)
  result.fd = fd.SocketHandle
  result.isBuffered = buffered
  if buffered:
    result.currPos = 0

proc newAsyncSocket*(domain: Domain = AF_INET, typ: SockType = SOCK_STREAM,
    protocol: Protocol = IPPROTO_TCP, buffered = true): AsyncSocket =
  ## Creates a new asynchronous socket.
  ##
  ## This procedure will also create a brand new file descriptor for
  ## this socket.
  result = newAsyncSocket(newAsyncRawSocket(domain, typ, protocol), buffered)

proc newAsyncSocket*(domain, typ, protocol: cint, buffered = true): AsyncSocket =
  ## Creates a new asynchronous socket.
  ##
  ## This procedure will also create a brand new file descriptor for
  ## this socket.
  result = newAsyncSocket(newAsyncRawSocket(domain, typ, protocol), buffered)

when defined(ssl):
  proc getSslError(handle: SslPtr, err: cint): cint =
    assert err < 0
    var ret = SSLGetError(handle, err.cint)
    case ret
    of SSL_ERROR_ZERO_RETURN:
      raiseSSLError("TLS/SSL connection failed to initiate, socket closed prematurely.")
    of SSL_ERROR_WANT_CONNECT, SSL_ERROR_WANT_ACCEPT:
      return ret
    of SSL_ERROR_WANT_WRITE, SSL_ERROR_WANT_READ:
      return ret
    of SSL_ERROR_WANT_X509_LOOKUP:
      raiseSSLError("Function for x509 lookup has been called.")
    of SSL_ERROR_SYSCALL, SSL_ERROR_SSL:
      raiseSSLError()
    else: raiseSSLError("Unknown Error")

  proc sendPendingSslData(socket: AsyncSocket,
      flags: set[SocketFlag]) {.async.} =
    let len = bioCtrlPending(socket.bioOut)
    if len > 0:
      var data = newStringOfCap(len)
      let read = bioRead(socket.bioOut, addr data[0], len)
      assert read != 0
      if read < 0:
        raiseSslError()
      data.setLen(read)
      await socket.fd.AsyncFd.send(data, flags)

  proc appeaseSsl(socket: AsyncSocket, flags: set[SocketFlag],
                  sslError: cint) {.async.} =
    case sslError
    of SSL_ERROR_WANT_WRITE:
      await sendPendingSslData(socket, flags)
    of SSL_ERROR_WANT_READ:
      var data = await recv(socket.fd.AsyncFD, BufferSize, flags)
      let ret = bioWrite(socket.bioIn, addr data[0], data.len.cint)
      if ret < 0:
        raiseSSLError()
    else:
      raiseSSLError("Cannot appease SSL.")

  template sslLoop(socket: AsyncSocket, flags: set[SocketFlag],
                   op: expr) =
    var opResult {.inject.} = -1.cint
    while opResult < 0:
      opResult = op
      # Bit hackish here.
      # TODO: Introduce an async template transformation pragma?
      yield sendPendingSslData(socket, flags)
      if opResult < 0:
        let err = getSslError(socket.sslHandle, opResult.cint)
        yield appeaseSsl(socket, flags, err.cint)

proc connect*(socket: AsyncSocket, address: string, port: Port,
    af = AF_INET) {.async.} =
  ## Connects ``socket`` to server at ``address:port``.
  ##
  ## Returns a ``Future`` which will complete when the connection succeeds
  ## or an error occurs.
  await connect(socket.fd.AsyncFD, address, port, af)
  if socket.isSsl:
    when defined(ssl):
      let flags = {SocketFlag.SafeDisconn}
      sslSetConnectState(socket.sslHandle)
      sslLoop(socket, flags, sslDoHandshake(socket.sslHandle))

template readInto(buf: cstring, size: int, socket: AsyncSocket,
                  flags: set[SocketFlag]): int =
  ## Reads **up to** ``size`` bytes from ``socket`` into ``buf``. Note that
  ## this is a template and not a proc.
  var res = 0
  if socket.isSsl:
    when defined(ssl):
      # SSL mode.
      sslLoop(socket, flags,
        sslRead(socket.sslHandle, buf, size.cint))
      res = opResult
  else:
    var recvIntoFut = recvInto(socket.fd.AsyncFD, buf, size, flags)
    yield recvIntoFut
    # Not in SSL mode.
    res = recvIntoFut.read()
  res

template readIntoBuf(socket: AsyncSocket,
    flags: set[SocketFlag]): int =
  var size = readInto(addr socket.buffer[0], BufferSize, socket, flags)
  socket.currPos = 0
  socket.bufLen = size
  size

proc recv*(socket: AsyncSocket, size: int,
           flags = {SocketFlag.SafeDisconn}): Future[string] {.async.} =
  ## Reads **up to** ``size`` bytes from ``socket``.
  ##
  ## For buffered sockets this function will attempt to read all the requested
  ## data. It will read this data in ``BufferSize`` chunks.
  ##
  ## For unbuffered sockets this function makes no effort to read
  ## all the data requested. It will return as much data as the operating system
  ## gives it.
  ##
  ## If socket is disconnected during the
  ## recv operation then the future may complete with only a part of the
  ## requested data.
  ##
  ## If socket is disconnected and no data is available
  ## to be read then the future will complete with a value of ``""``.
  if socket.isBuffered:
    result = newString(size)
    shallow(result)
    let originalBufPos = socket.currPos

    if socket.bufLen == 0:
      let res = socket.readIntoBuf(flags - {SocketFlag.Peek})
      if res == 0:
        result.setLen(0)
        return

    var read = 0
    while read < size:
      if socket.currPos >= socket.bufLen:
        if SocketFlag.Peek in flags:
          # We don't want to get another buffer if we're peeking.
          break
        let res = socket.readIntoBuf(flags - {SocketFlag.Peek})
        if res == 0:
          break

      let chunk = min(socket.bufLen-socket.currPos, size-read)
      copyMem(addr(result[read]), addr(socket.buffer[socket.currPos]), chunk)
      read.inc(chunk)
      socket.currPos.inc(chunk)

    if SocketFlag.Peek in flags:
      # Restore old buffer cursor position.
      socket.currPos = originalBufPos
    result.setLen(read)
  else:
    result = newString(size)
    let read = readInto(addr result[0], size, socket, flags)
    result.setLen(read)

proc send*(socket: AsyncSocket, data: string,
           flags = {SocketFlag.SafeDisconn}) {.async.} =
  ## Sends ``data`` to ``socket``. The returned future will complete once all
  ## data has been sent.
  assert socket != nil
  if socket.isSsl:
    when defined(ssl):
      var copy = data
      sslLoop(socket, flags,
        sslWrite(socket.sslHandle, addr copy[0], copy.len.cint))
      await sendPendingSslData(socket, flags)
  else:
    await send(socket.fd.AsyncFD, data, flags)

proc acceptAddr*(socket: AsyncSocket, flags = {SocketFlag.SafeDisconn}):
      Future[tuple[address: string, client: AsyncSocket]] =
  ## Accepts a new connection. Returns a future containing the client socket
  ## corresponding to that connection and the remote address of the client.
  ## The future will complete when the connection is successfully accepted.
  var retFuture = newFuture[tuple[address: string, client: AsyncSocket]]("asyncnet.acceptAddr")
  var fut = acceptAddr(socket.fd.AsyncFD, flags)
  fut.callback =
    proc (future: Future[tuple[address: string, client: AsyncFD]]) =
      assert future.finished
      if future.failed:
        retFuture.fail(future.readError)
      else:
        let resultTup = (future.read.address,
                         newAsyncSocket(future.read.client, socket.isBuffered))
        retFuture.complete(resultTup)
  return retFuture

proc accept*(socket: AsyncSocket,
    flags = {SocketFlag.SafeDisconn}): Future[AsyncSocket] =
  ## Accepts a new connection. Returns a future containing the client socket
  ## corresponding to that connection.
  ## The future will complete when the connection is successfully accepted.
  var retFut = newFuture[AsyncSocket]("asyncnet.accept")
  var fut = acceptAddr(socket, flags)
  fut.callback =
    proc (future: Future[tuple[address: string, client: AsyncSocket]]) =
      assert future.finished
      if future.failed:
        retFut.fail(future.readError)
      else:
        retFut.complete(future.read.client)
  return retFut

proc recvLineInto*(socket: AsyncSocket, resString: ptr string,
    flags = {SocketFlag.SafeDisconn}) {.async.} =
  ## Reads a line of data from ``socket`` into ``resString``.
  ##
  ## If a full line is read ``\r\L`` is not
  ## added to ``line``, however if solely ``\r\L`` is read then ``line``
  ## will be set to it.
  ##
  ## If the socket is disconnected, ``line`` will be set to ``""``.
  ##
  ## If the socket is disconnected in the middle of a line (before ``\r\L``
  ## is read) then line will be set to ``""``.
  ## The partial line **will be lost**.
  ##
  ## **Warning**: The ``Peek`` flag is not yet implemented.
  ##
  ## **Warning**: ``recvLineInto`` on unbuffered sockets assumes that the
  ## protocol uses ``\r\L`` to delimit a new line.
  ##
  ## **Warning**: ``recvLineInto`` currently uses a raw pointer to a string for
  ## performance reasons. This will likely change soon to use FutureVars.
  assert SocketFlag.Peek notin flags ## TODO:
  result = newFuture[void]("asyncnet.recvLineInto")

  template addNLIfEmpty(): stmt =
    if resString[].len == 0:
      resString[].add("\c\L")

  if socket.isBuffered:
    if socket.bufLen == 0:
      let res = socket.readIntoBuf(flags)
      if res == 0:
        return

    var lastR = false
    while true:
      if socket.currPos >= socket.bufLen:
        let res = socket.readIntoBuf(flags)
        if res == 0:
          resString[].setLen(0)
          return

      case socket.buffer[socket.currPos]
      of '\r':
        lastR = true
        addNLIfEmpty()
      of '\L':
        addNLIfEmpty()
        socket.currPos.inc()
        return
      else:
        if lastR:
          socket.currPos.inc()
          return
        else:
          resString[].add socket.buffer[socket.currPos]
      socket.currPos.inc()
  else:
    var c = ""
    while true:
      let recvFut = recv(socket, 1, flags)
      c = recvFut.read()
      if c.len == 0:
        resString[].setLen(0)
        return
      if c == "\r":
        let recvFut = recv(socket, 1, flags) # Skip \L
        c = recvFut.read()
        assert c == "\L"
        addNLIfEmpty()
        return
      elif c == "\L":
        addNLIfEmpty()
        return
      resString[].add c

proc recvLine*(socket: AsyncSocket,
    flags = {SocketFlag.SafeDisconn}): Future[string] {.async.} =
  ## Reads a line of data from ``socket``. Returned future will complete once
  ## a full line is read or an error occurs.
  ##
  ## If a full line is read ``\r\L`` is not
  ## added to ``line``, however if solely ``\r\L`` is read then ``line``
  ## will be set to it.
  ##
  ## If the socket is disconnected, ``line`` will be set to ``""``.
  ##
  ## If the socket is disconnected in the middle of a line (before ``\r\L``
  ## is read) then line will be set to ``""``.
  ## The partial line **will be lost**.
  ##
  ## **Warning**: The ``Peek`` flag is not yet implemented.
  ##
  ## **Warning**: ``recvLine`` on unbuffered sockets assumes that the protocol
  ## uses ``\r\L`` to delimit a new line.
  template addNLIfEmpty(): stmt =
    if result.len == 0:
      result.add("\c\L")
  assert SocketFlag.Peek notin flags ## TODO:

  result = ""
  await socket.recvLineInto(addr result, flags)

proc listen*(socket: AsyncSocket, backlog = SOMAXCONN) {.tags: [ReadIOEffect].} =
  ## Marks ``socket`` as accepting connections.
  ## ``Backlog`` specifies the maximum length of the
  ## queue of pending connections.
  ##
  ## Raises an EOS error upon failure.
  if listen(socket.fd, backlog) < 0'i32: raiseOSError(osLastError())

proc bindAddr*(socket: AsyncSocket, port = Port(0), address = "") {.
  tags: [ReadIOEffect].} =
  ## Binds ``address``:``port`` to the socket.
  ##
  ## If ``address`` is "" then ADDR_ANY will be bound.

  if address == "":
    var name: Sockaddr_in
    when defined(Windows) or defined(nimdoc):
      name.sin_family = toInt(AF_INET).int16
    else:
      name.sin_family = toInt(AF_INET)
    name.sin_port = htons(int16(port))
    name.sin_addr.s_addr = htonl(INADDR_ANY)
    if bindAddr(socket.fd, cast[ptr SockAddr](addr(name)),
                  sizeof(name).Socklen) < 0'i32:
      raiseOSError(osLastError())
  else:
    var aiList = getAddrInfo(address, port, AF_INET)
    if bindAddr(socket.fd, aiList.ai_addr, aiList.ai_addrlen.Socklen) < 0'i32:
      dealloc(aiList)
      raiseOSError(osLastError())
    dealloc(aiList)

proc close*(socket: AsyncSocket) =
  ## Closes the socket.
  defer:
    socket.fd.AsyncFD.closeSocket()
  when defined(ssl):
    if socket.isSSL:
      let res = SslShutdown(socket.sslHandle)
      if res == 0:
        discard
      elif res != 1:
        raiseSslError()
  socket.closed = true # TODO: Add extra debugging checks for this.

when defined(ssl):
  proc wrapSocket*(ctx: SslContext, socket: AsyncSocket) =
    ## Wraps a socket in an SSL context. This function effectively turns
    ## ``socket`` into an SSL socket.
    ##
    ## **Disclaimer**: This code is not well tested, may be very unsafe and
    ## prone to security vulnerabilities.
    socket.isSsl = true
    socket.sslContext = ctx
    socket.sslHandle = SSLNew(SSLCTX(socket.sslContext))
    if socket.sslHandle == nil:
      raiseSslError()

    socket.bioIn = bioNew(bio_s_mem())
    socket.bioOut = bioNew(bio_s_mem())
    sslSetBio(socket.sslHandle, socket.bioIn, socket.bioOut)

proc getSockOpt*(socket: AsyncSocket, opt: SOBool, level = SOL_SOCKET): bool {.
  tags: [ReadIOEffect].} =
  ## Retrieves option ``opt`` as a boolean value.
  var res = getSockOptInt(socket.fd, cint(level), toCInt(opt))
  result = res != 0

proc setSockOpt*(socket: AsyncSocket, opt: SOBool, value: bool,
    level = SOL_SOCKET) {.tags: [WriteIOEffect].} =
  ## Sets option ``opt`` to a boolean value specified by ``value``.
  var valuei = cint(if value: 1 else: 0)
  setSockOptInt(socket.fd, cint(level), toCInt(opt), valuei)

proc isSsl*(socket: AsyncSocket): bool =
  ## Determines whether ``socket`` is a SSL socket.
  socket.isSsl

proc getFd*(socket: AsyncSocket): SocketHandle =
  ## Returns the socket's file descriptor.
  return socket.fd

proc isClosed*(socket: AsyncSocket): bool =
  ## Determines whether the socket has been closed.
  return socket.closed

when not defined(testing) and isMainModule:
  type
    TestCases = enum
      HighClient, LowClient, LowServer

  const test = HighClient

  when test == HighClient:
    proc main() {.async.} =
      var sock = newAsyncSocket()
      await sock.connect("irc.freenode.net", Port(6667))
      while true:
        let line = await sock.recvLine()
        if line == "":
          echo("Disconnected")
          break
        else:
          echo("Got line: ", line)
    asyncCheck main()
  elif test == LowClient:
    var sock = newAsyncSocket()
    var f = connect(sock, "irc.freenode.net", Port(6667))
    f.callback =
      proc (future: Future[void]) =
        echo("Connected in future!")
        for i in 0 .. 50:
          var recvF = recv(sock, 10)
          recvF.callback =
            proc (future: Future[string]) =
              echo("Read ", future.read.len, ": ", future.read.repr)
  elif test == LowServer:
    var sock = newAsyncSocket()
    sock.bindAddr(Port(6667))
    sock.listen()
    proc onAccept(future: Future[AsyncSocket]) =
      let client = future.read
      echo "Accepted ", client.fd.cint
      var t = send(client, "test\c\L")
      t.callback =
        proc (future: Future[void]) =
          echo("Send")
          client.close()

      var f = accept(sock)
      f.callback = onAccept

    var f = accept(sock)
    f.callback = onAccept
  runForever()
<|MERGE_RESOLUTION|>--- conflicted
+++ resolved
@@ -91,11 +91,7 @@
 
 # TODO: Save AF, domain etc info and reuse it in procs which need it like connect.
 
-<<<<<<< HEAD
-proc newAsyncSocket*(fd: AsyncFD, isBuff: bool): AsyncSocket =
-=======
-proc newAsyncSocket*(fd: TAsyncFD, buffered = true): AsyncSocket =
->>>>>>> af07db28
+proc newAsyncSocket*(fd: AsyncFD, buffered = true): AsyncSocket =
   ## Creates a new ``AsyncSocket`` based on the supplied params.
   assert fd != osInvalidSocket.AsyncFD
   new(result)
